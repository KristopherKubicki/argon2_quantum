--- conflicted
+++ resolved
@@ -22,13 +22,10 @@
 ### Installation
 ```bash
 pip install .
-<<<<<<< HEAD
 python -m qs_kdf hash mypassword --salt deadbeefcafebabe
 
 # or let the CLI pick a salt for you
 python -m qs_kdf hash mypassword
-=======
->>>>>>> 5e58410b
 ```
 
 ### Hash a password
@@ -36,7 +33,6 @@
 python -m qs_kdf hash "mypassword" --salt deadbeefcafebabe
 ```
 
-<<<<<<< HEAD
 When no salt is provided the CLI prints the generated salt and digest separated
 by a space. The salt must be saved for verification.
 
@@ -55,11 +51,8 @@
 cd infra && cdk deploy
 ```
 
-or using Terraform:
+Verify:
 
-=======
-The digest can be verified later:
->>>>>>> 5e58410b
 ```bash
 python -m qs_kdf verify "mypassword" --salt deadbeefcafebabe --digest <hex>
 ```
