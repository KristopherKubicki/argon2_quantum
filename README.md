# Argon2 Quantum

This project demonstrates a toy "quantum" pre-hash followed by a classic
memory-hard KDF. The quantum step is simulated and **not** real security.

## Getting Started

Install dependencies and run the CLI to hash a password with a hex salt:
<<<<<<< HEAD

```bash
pip install -r requirements.txt
python -m qs_kdf hash mypassword --salt deadbeefcafebabe
```

The output digest can later be verified with the `verify` subcommand:

```bash
python -m qs_kdf verify mypassword --salt deadbeefcafebabe --digest <hex>
```

For an overview of the approach and deployment tips see the documents in
[`docs/`](docs/).
=======

```bash
pip install -r requirements.txt
python -m qs_kdf hash mypassword --salt deadbeefcafebabe
```

The output digest can later be verified with the `verify` subcommand:

```bash
python -m qs_kdf verify mypassword --salt deadbeefcafebabe --digest <hex>
```

For an overview of the approach and deployment tips see the documents in
[`docs/`](docs/).

## Infrastructure

The AWS resources are defined with the CDK in [`infra/`](infra/). Validate the
stack locally with:

```bash
cd infra
cdk synth
```

Deploy the stack using `cdk deploy` when you're ready.
>>>>>>> a687d619

## License

This project is licensed under the MIT License. See [LICENSE](LICENSE) for
details.<|MERGE_RESOLUTION|>--- conflicted
+++ resolved
@@ -6,22 +6,6 @@
 ## Getting Started
 
 Install dependencies and run the CLI to hash a password with a hex salt:
-<<<<<<< HEAD
-
-```bash
-pip install -r requirements.txt
-python -m qs_kdf hash mypassword --salt deadbeefcafebabe
-```
-
-The output digest can later be verified with the `verify` subcommand:
-
-```bash
-python -m qs_kdf verify mypassword --salt deadbeefcafebabe --digest <hex>
-```
-
-For an overview of the approach and deployment tips see the documents in
-[`docs/`](docs/).
-=======
 
 ```bash
 pip install -r requirements.txt
@@ -48,7 +32,6 @@
 ```
 
 Deploy the stack using `cdk deploy` when you're ready.
->>>>>>> a687d619
 
 ## License
 
