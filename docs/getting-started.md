# Getting Started

This guide walks through hashing and verifying a password with the simulated
quantum stretch. A Python 3.10+ environment is required.

## Prerequisites

- An AWS account with permissions to deploy resources.
- [AWS CLI](https://docs.aws.amazon.com/cli/) installed and configured with
  IAM credentials.

## Installation

```bash
pip install .
# argon2-cffi is installed as a required dependency
```

## Hash a Password

```bash
python -m qs_kdf hash "hunter2" --salt 0011223344556677
```

You can omit `--salt` to generate a random 16-byte value. The salt is printed
alongside the digest:

```bash
python -m qs_kdf hash "hunter2"
0123456789abcdef0123456789abcdef deadbeef...
```

By default the command uses a local simulator backend and requires no AWS
connectivity. Pass `--cloud` to route the request through the Lambda handler.
In this demo it returns a fixed value but shows how the API would be used in
production.

The repository ships with a static 32-byte pepper used for these examples.
Replace it with your own secret when deploying.

Passwords longer than 64 bytes or salts over 32 bytes are rejected by both
the CLI and Lambda handler to keep memory usage predictable.

### Local simulation

The CLI defaults to the ``LocalBackend`` which slices a SHA‑512 digest of the
stretched password to produce ten deterministic bytes. This allows repeatable
hashing and verification without any AWS credentials. Use this mode for local
tests or CI runs.

### Cloud mode

Running with `--cloud` invokes the deployed Lambda. Set the following
environment variables so the CLI can locate the key, pepper and cache:

```bash
export KMS_KEY_ID=<kms-key-id>
export PEPPER_CIPHERTEXT=<base64-ciphertext>
export REDIS_HOST=<redis-endpoint>
# Optional when not using the default port
export REDIS_PORT=6379
```

`cdk deploy` prints these values after provisioning. Export them before
executing the command.

## Verify a Password

First generate a digest then check it against the original password:

```bash
digest=$(python -m qs_kdf hash "hunter2" --salt 0011223344556677)
python -m qs_kdf verify "hunter2" --salt 0011223344556677 --digest "$digest"
```

<<<<<<< HEAD
``OK`` means the password matches while ``NOPE`` indicates a mismatch.
=======
If the salt was auto-generated, pass the printed values back to `verify`:

```bash
python -m qs_kdf verify "hunter2" --salt <printed-salt> --digest <printed-digest>
```

`verify` exits with the digest result printed to stdout (`OK` or `NOPE`).
>>>>>>> a7beece4

## Building the Lambda Artifact

Deployments expect a zipped package under `build/lambda.zip`. Create it with:

```bash
./scripts/package_lambda.sh
```

The script installs runtime requirements into `build/lambda`, copies the
source code and zips the directory for the CDK stack.

## Deploying the Lambda

Follow these steps to provision the cloud resources:

1. Build the Lambda package if not already present:

   ```bash
   ./scripts/package_lambda.sh
   ```

2. Deploy the CDK stack:

   ```bash
   cd infra && cdk deploy
   ```

   The command prints ``KMS_KEY_ID``, ``PEPPER_CIPHERTEXT`` and
   ``REDIS_HOST``. Export them for the CLI to locate the key, pepper and cache:

   ```bash
   export KMS_KEY_ID=<kms-key-id>
   export PEPPER_CIPHERTEXT=<base64-ciphertext>
   export REDIS_HOST=<redis-endpoint>
   export REDIS_PORT=6379  # optional when using the default port
   ```

The random bytes are fetched from AWS Braket by running a tiny circuit. Ensure
your credentials permit Braket execution. See the
[Braket documentation](https://docs.aws.amazon.com/braket/)
for further details.<|MERGE_RESOLUTION|>--- conflicted
+++ resolved
@@ -73,9 +73,8 @@
 python -m qs_kdf verify "hunter2" --salt 0011223344556677 --digest "$digest"
 ```
 
-<<<<<<< HEAD
 ``OK`` means the password matches while ``NOPE`` indicates a mismatch.
-=======
+
 If the salt was auto-generated, pass the printed values back to `verify`:
 
 ```bash
@@ -83,7 +82,6 @@
 ```
 
 `verify` exits with the digest result printed to stdout (`OK` or `NOPE`).
->>>>>>> a7beece4
 
 ## Building the Lambda Artifact
 
