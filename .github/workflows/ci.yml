name: CI
on: [push, pull_request]
jobs:
  build:
    runs-on: ubuntu-latest
    strategy:
      matrix:
        python: ["3.10", "3.11"]
    steps:
      - uses: actions/checkout@v3
      - name: Setup Python
        uses: actions/setup-python@v5
        with:
          python-version: ${{ matrix.python }}
      - name: Install deps
        run: |
          python -m pip install --upgrade pip
<<<<<<< HEAD
          pip install .
          pip install ruff
=======
          pip install -r requirements.txt
          pip install -r infra/requirements.txt
>>>>>>> 51fbacb5
      - name: Ruff
        run: ruff check .
      - name: Tests
        run: |
          pip install pytest coverage
          coverage run -m pytest
          coverage xml
      - name: CDK Synth
        working-directory: infra
        run: cdk synth
        continue-on-error: true<|MERGE_RESOLUTION|>--- conflicted
+++ resolved
@@ -15,13 +15,9 @@
       - name: Install deps
         run: |
           python -m pip install --upgrade pip
-<<<<<<< HEAD
           pip install .
           pip install ruff
-=======
-          pip install -r requirements.txt
           pip install -r infra/requirements.txt
->>>>>>> 51fbacb5
       - name: Ruff
         run: ruff check .
       - name: Tests
